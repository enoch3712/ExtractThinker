--- conflicted
+++ resolved
@@ -15,7 +15,6 @@
     DocGroups,
 )
 from extract_thinker.utils import get_image_type
-<<<<<<< HEAD
 from extract_thinker.llm import LLM
 from extract_thinker.models.MaskContract import MaskContract
 from enum import Enum
@@ -33,8 +32,6 @@
     SIMPLE_PLACEHOLDER = "simple_placeholder"
     MOCKED_DATA = "mocked_data"
     DETERMINISTIC_HASHING = "deterministic_hashing"
-=======
->>>>>>> 08690be9
 
 class Process:
     def __init__(self):
@@ -57,7 +54,7 @@
             self.llm = LLM(model)
             
         if strategy == MaskingStrategy.SIMPLE_PLACEHOLDER:
-            self.masking_strategy = SimplePlaceholderMaskingStrategy(self.llm)
+            self.masking_strategy = LLMMaskingStrategy(self.llm)
         elif strategy == MaskingStrategy.MOCKED_DATA:
             self.masking_strategy = MockedDataMaskingStrategy(self.llm)
         elif strategy == MaskingStrategy.DETERMINISTIC_HASHING:
