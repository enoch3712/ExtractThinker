--- conflicted
+++ resolved
@@ -5,15 +5,6 @@
 from litellm import Router
 
 class LLM:
-<<<<<<< HEAD
-    def __init__(
-        self,
-        model: str,
-        api_base: str = None,
-        api_key: str = None,
-        api_version: str = None,
-    ):
-=======
     def __init__(self,
                  model: str,
                  api_base: str = None,
@@ -21,22 +12,12 @@
                  api_version: str = None,
                  token_limit: int = None):
         self.client = instructor.from_litellm(litellm.completion, mode=instructor.Mode.MD_JSON)
->>>>>>> 08690be9
         self.model = model
         self.router = None
         self.api_base = api_base
         self.api_key = api_key
         self.api_version = api_version
         self.token_limit = token_limit
-
-        # Initialize Instructor client
-        self.instructor_client = instructor.from_litellm(
-            litellm.completion,
-            mode=instructor.Mode.MD_JSON,
-            api_base=self.api_base,
-            api_key=self.api_key,
-            api_version=self.api_version
-        )
 
     def load_router(self, router: Router) -> None:
         self.router = router
@@ -61,7 +42,7 @@
         else:
             if response_model:
                 # Use Instructor client for structured responses
-                response = self.instructor_client.chat.completions.create(
+                response = self.client.chat.completions.create(
                     model=self.model,
                     # max_tokens=max_tokens,
                     messages=messages,
